--- conflicted
+++ resolved
@@ -205,7 +205,7 @@
 func runFirefox() (cmd *exec.Cmd, stdout io.Reader, err error) {
 	// Unset environment variables that Firefox sets after a restart (as
 	// caused by, for example, an update or the installation of an add-on).
-	// XRE_PROFILE_PATH, in particular, overrides the -profile option that
+	// XRE_PROFILE_PATH, in particular, overrides the --profile option that
 	// runFirefox sets, causing Firefox to run with profile.default instead
 	// of profile.meek-http-helper, which conflicts with the profile.default
 	// that is already running. See https://bugs.torproject.org/13247,
@@ -359,31 +359,6 @@
 	sigChan := make(chan os.Signal, 1)
 	signal.Notify(sigChan, syscall.SIGTERM)
 
-<<<<<<< HEAD
-	// Unset environment variables that Firefox sets after a restart (as
-	// caused by, for example, an update or the installation of an add-on).
-	// XRE_PROFILE_PATH, in particular, overrides the --profile option that
-	// runFirefox sets, causing Firefox to run with profile.default instead
-	// of profile.meek-http-helper, which conflicts with the profile.default
-	// that is already running. See https://bugs.torproject.org/13247,
-	// particularly #comment:17 and #comment:18. The environment variable
-	// names come from
-	// https://hg.mozilla.org/mozilla-central/file/cfde3603b020/toolkit/xre/nsAppRunner.cpp#l3941
-	var firefoxRestartEnvVars = []string{
-		"XRE_PROFILE_PATH",
-		"XRE_PROFILE_LOCAL_PATH",
-		"XRE_PROFILE_NAME",
-		"XRE_START_OFFLINE",
-		"NO_EM_RESTART",
-		"XUL_APP_FILE",
-		"XRE_BINARY_PATH",
-	}
-	for _, varname := range firefoxRestartEnvVars {
-		err := os.Unsetenv(varname)
-		if err != nil {
-			log.Fatal(err)
-		}
-=======
 	if os.Getenv("TOR_PT_EXIT_ON_STDIN_CLOSE") == "1" {
 		// This environment variable means we should treat EOF on stdin
 		// just like SIGTERM: https://bugs.torproject.org/15435.
@@ -392,7 +367,6 @@
 			log.Print("synthesizing SIGTERM because of stdin close")
 			sigChan <- syscall.SIGTERM
 		}()
->>>>>>> 975c534e
 	}
 
 	// Start firefox.
